\documentclass[a4paper,british]{article}

% ======== General set-up

\usepackage[british]{babel} % avoids `anal-ysis', inter alia.
\usepackage[hmargin=3.5cm,vmargin=2.5cm]{geometry}
\frenchspacing
\usepackage{ifpdf} % For now, I'm just targeting pdflatex and htlatex.
\usepackage{calc} % allow infix arithmetic
\ifpdf
  \usepackage[T1]{fontenc}
  \usepackage[bitstream-charter]{mathdesign}
  \renewcommand{\sfdefault}{fvs} % Bera Sans
\fi
\usepackage[round]{natbib}
\usepackage[utf8]{inputenc}
\usepackage{color}
\definecolor{mylinkcolour}{RGB}{0,0,160}
\usepackage{url}
\renewcommand\UrlFont{\color{mylinkcolour}\sffamily}
\usepackage{graphicx}
\usepackage{float}
\floatstyle{ruled}
\restylefloat{figure}
\usepackage{placeins}
\usepackage{booktabs}
\usepackage{listings}
\usepackage{textcase}
\usepackage{titlesec} % to start sections on a new page
% \newcommand{\sectionbreak}{\clearpage}
\usepackage{textcomp} % for \textdegree
%\ifpdf
  \usepackage[unicode=true]{hyperref}
  \hypersetup{breaklinks=true,pdfborder={0 0 0},colorlinks=true,
    linkcolor=mylinkcolour,citecolor=mylinkcolour,urlcolor=mylinkcolour,
    filecolor=mylinkcolour}
%\fi
%\setlength{\parindent}{0pt}
\setlength{\parskip}{4pt plus 2pt minus 1pt}
\setlength{\emergencystretch}{3em}  % prevent overfull lines
\setlength{\belowcaptionskip}{1ex}

% ======== My commands

% Custom definition list for menu items
\newcommand{\menuitemlabel}[1]{%
\mbox{\textsf{#1}}\hfil}
\newenvironment{menuitemlist}%
{\begin{list}{}{%
\renewcommand{\makelabel}{\menuitemlabel}%
\setlength{\labelwidth}{35pt}%
\setlength{\leftmargin}%
             {\labelwidth+\labelsep}}}%
{\end{list}}

\newcommand{\ppcmd}[1]{\textsf{#1}} % For `computer' text
% \newcommand{\caps}[1]{\textsc{#1}} % for acronyms and initialisms
\newcommand{\caps}[1]{\MakeTextUppercase{#1}} % for acronyms and initialisms
\newcommand{\submenu}{ \textgreater{} } % htlatex doesn't like `>'.
\newcommand{\alnifi}{$\alpha_{95}$}
\newcommand{\quot}[1]{`#1'}
\newcommand{\mypara}[1]{\noindent\textbf{#1}

\noindent\ignorespaces} % htlatex doesn't like \paragraph

% ======== Title

% automatic version number / date: see
% http://truongnotes.tumblr.com/post/13407676428/embed-mercurials-version-number-in-latex

\input hg-cmds.tex
\title{PuffinPlot User Manual}
\author{Pontus Lurcock}
\date{Version \HgVersion, \HgDate}

% ======== Document starts here.

\begin{document}

\maketitle
%\ifpdf
%\vspace{5mm}
%\fi
\begin{center}
\includegraphics[width=70mm]{figures/Fratercula_arctica.jpeg}
\end{center}

\tableofcontents

\clearpage

\section{Introduction}

This manual gives a practical guide to the usage of the PuffinPlot
palaeomagnetic data analysis program. Note that it does not elucidate the
principles of the analysis techniques themselves, and a working knowledge of
palaeomagnetic procedures is assumed. For excellent introductions to
palaeomagnetic analysis, see \cite{tauxe2010paleomagnetism} or
\cite{butler1992paleomagnetism}.

If you use PuffinPlot in the creation of published work, please cite the
PuffinPlot paper \citep{lurcock2012puffinplot}. See
Appendix~\ref{sec:citing-puffinplot} for further details.

PuffinPlot is free software, distributed under the GNU General Public
License. Please see the \ppcmd{LICENCE} file in the PuffinPlot archive
for details. PuffinPlot is copyright 2012--2015 by Pontus Lurcock.

\section{Installation}

This section describes the hardware and software requirements for
running PuffinPlot, and gives instructions for installing and running
it.

\subsection{Requirements}

PuffinPlot runs on the Java platform (version 7 or later), which is
preinstalled or freely available for a variety of operating systems,
including Windows, Linux, and Mac OS X. Java is generally easy to install,
but detailed instructions for installing it are beyond the scope of this
manual; please consult the documentation for your operating system or visit
\url{http://www.java.com/} for details. (If for any reason you are
constrained to use an older version of Java on your system, you may still
be able to run an older version of PuffinPlot: version 1.02 of PuffinPlot
works on Java 6, and version 1.01 works on Java 5.)

\subsection{Obtaining and installing PuffinPlot}

You may download the latest version of PuffinPlot from
\url{https://bitbucket.org/pont/puffinplot/downloads}. PuffinPlot is
distributed as a single zip archive file containing the program itself
(in two different variants, as detailed below) and documentation. The
documentation consists of this manual (in both HTML and PDF format) and
a JavaDoc folder, containing documentation for PuffinPlot's source code.
The JavaDoc is only of interest to users wishing to write scripts which
interface directly with PuffinPlot's internal data structures (see
section~\ref{sec:scripting}). Table~\ref{tbl:archive-contents} lists the
contents of the PuffinPlot archive. After downloading the archive, move
it to the folder where you would like PuffinPlot installed and extract
its contents there.

\begin{table}[bp]
  \caption{\label{tbl:archive-contents} The contents of the PuffinPlot archive file.}
\begin{tabular}{ll} \toprule
File           & Description \\ \midrule
README         & A text file briefly describing the archive. \\
PuffinPlot.jar & The PuffinPlot program (suitable for all operating systems) \\
PuffinPlot.app & The PuffinPlot program (tailored for Mac OS X) \\
Manual         & Folder containing this manual in PDF and HTML format \\
JavaDoc        & Folder containing internal documentation for PuffinPlot \\
Example-files  & Folder containing example data files \\
LICENCE        & The licence under which PuffinPlot is distributed \\
\bottomrule
\end{tabular}
\end{table}

\subsubsection{All operating systems}

The file \textsf{PuffinPlot.jar} in the archive is the PuffinPlot program
itself, as a cross-platform jar (Java archive) file. This file is recommended
for Linux, Windows, and other non-Mac operating systems; it will also run on
Mac OS X, but the specific Mac OS X version described below is usually
preferable. The details of starting PuffinPlot vary between operating
systems, but double-clicking on the file \textsf{PuffinPlot.jar} is the most
common method. In some cases it may be necessary to right-click on the file
and select \emph{Open with Java runtime} or some similar text from a menu.
PuffinPlot can also be started from a terminal prompt by setting the current
folder to the one containing PuffinPlot, and typing \textsf{java -jar
  PuffinPlot.jar}.

\textbf{Note for Windows users.} Under Windows, other programs may
occasionally interfere with the Java platform; if you have the Java platform
installed on Windows but are still unable to run \ppcmd{jar} files such as
\ppcmd{PuffinPlot.jar}, the situation can usually be fixed by running the
\ppcmd{jarfix} program. At the time of writing, \ppcmd{jarfix} may be
downloaded from \url{http://johann.loefflmann.net/en/software/jarfix/}.

\subsubsection{Mac OS X}

The PuffinPlot archive also contains a special variant of the program for Mac
OS X. This variant is packaged as a standard OS X application and conforms
more nearly to OS X user interface standards than the cross-platform version
described in the previous section. It is named `PuffinPlot.app', although 
the extension `.app' is usually hidden by Mac OS X.

In the extracted archive contents, the PuffinPlot application is shown
as an icon representing a puffin (specifically, the Atlantic Puffin
\emph{Fratercula arctica}). This application may be dragged into the
Applications folder, or any other convenient place.

PuffinPlot is started by double-clicking on its application icon. Recent
versions of Mac OS X include a security feature called `Gatekeeper',
which may prevent PuffinPlot from running. The Apple support note at
\url{http://support.apple.com/en-gb/HT202491} gives instructions for
configuring Gatekeeper to allow the execution of an `unidentified'
application such as PuffinPlot.

\section{Basic usage}

This section gives a brief introduction to the PuffinPlot data model and
to the features of its main window.

\subsection{A note on keyboard shortcuts}

PuffinPlot provides a large number of keyboard shortcuts for its various
capabilities; most of them involve holding down the Ctrl key while
pressing another key. On Mac OS X, these shortcuts use the command key
rather than the Ctrl key, in accordance with Apple user interface
guidelines. Throughout this manual, keyboard shortcuts will be given as
(for example) Ctrl-A. Users of Mac OS X should read these shortcuts as
command-A, etc.

\subsection{Opening a file}

To open a file, select \textsf{Open\ldots} from the \textsf{File} menu.
This will allow you to choose one or more files to open from a standard
file selection window. You may also select an entire folder; in this
case every file within the folder will be opened and combined into a
single suite. \textbf{Note:} if you open multiple files or a whole
folder, they must have the same file type, the same treatment type
(thermal, alternating-field, etc.), and the same sample type (discrete
or continuous). Opening, for example, a mixture of Caltech and
\caps{iapd} files, or a mixture of discrete and continuous files, may
result in errors during file reading.

\begin{figure}[htbp]
\centering
\ifpdf\includegraphics{figures/annot-scrnshot.pdf}
\else\includegraphics{figures/annot-scrnshot.png}
\fi
\caption{\label{fig:screenshot}The main window of PuffinPlot with a discrete
  file loaded, showing the default data plot layout. Data plots, information
  displays, and controls are annotated. Note that several other data plots
  are available, but are not shown by default, and that the layout may be
  freely rearranged by the user. Data points above the 275\textdegree C
  demagnetization step have been hidden.}
\end{figure}

\subsection{A tour of the main window}

Figure 1 shows an annotated screenshot of PuffinPlot's main window with
a discrete sample data file open. The bulk of the window is devoted to
the data display itself, and shows the four most popular data display
methods for palaeomagnetic data: a table, a Zijderveld plot, an
equal-area projection, and a demagnetization-intensity biplot (which
also shows an overlaid magnetic susceptibility plot). The plots are
interactive, in that individual data points may be selected by clicking
or by dragging a rectangle with the mouse. The plot layout is configurable:
the sizes and positions of the plots can be changed, and plots can be 
added to and removed from the display.

To the left of the main plot display area is the sample chooser, which shows
a complete list of the samples within the suite, with the currently selected
sample highlighted. Multiple samples may be selected at once allowing
functions such as \caps{pca} calculation to be performed \emph{en masse}. If
a long core data file is loaded, the sample chooser is shown as a vertical
slider indicating depth rather than a list of sample names.

Above the main plot area is the toolbar, which gives convenient access
to some of the most frequently used facilities of the program. From left
to right, these are: choosers for the currently displayed data suite,
the orientation correction, and the Zijderveld projection type; displays
of the sample and formation orientations and magnetic declination; and
buttons for three of the most commonly performed actions.

At the top of the window is the menu bar, providing access to all the
program's functions in a hierarchical manner. On Mac OS, the menu bar is
at the top of the screen rather than the top of the window, and includes
an extra menu at the left, entitled \textsf{PuffinPlot}.

\subsection{Data model}

\begin{figure}[htbp]
\centering
\ifpdf\includegraphics{figures/data-model.pdf}
\else\includegraphics{figures/data-model.png}
\fi
\caption{PuffinPlot's hierarchical data model. Each layer (except the
lowest) contains multiple instances of the following layer.}
\end{figure}

PuffinPlot uses a hierarchical data structure, with higher levels containing
multiple instances of each lower level. The structure is summarized in Figure
2. At the top is the \emph{suite}, which contains all the data to be analysed
as part of a particular study. For a discrete specimen study, this will
typically correspond to a section in the field; for a long core study, it
will correspond to a core. A suite is initially created by opening one or
more data files from a magnetometer; it is saved as a file in PuffinPlot's
own format. A suite can contain multiple \emph{sites}. A site corresponds to
a set of samples taken from one spot in a section (or from a particular range
of depths). A site's associated data can include such things as bedding
attitude and stratigraphic height, as well as calculated parameters such as
the mean palaeomagnetic direction for all the samples at the site. Sites are
not required: if no sites have been defined, samples are contained directly
within the suite.

Each site (or, if no sites are defined, the suite) contains multiple
\emph{samples}. A sample corresponds to a small physical volume of rock. For
a discrete study, this will usually be a typical palaeomagnetic 25mm cylinder
or IODP cube sample. For long cores, it is the portion of the core at a
particular depth. The data associated with a sample consists of information
specific to this physical unit which does not change with the application of
demagnetization techniques --- for example, a sample code or name (or, for
long cores, a depth), the field orientation of the sample, and its volume.
For discrete samples this data can also include a tensor representing
anisotropy of magnetic susceptibility, which is imported separately from an
Agico kappabridge datafile and collated with the magnetization data by
matching the sample names. The sample can also contain calculated parameters,
such as a direction fitted by principal component analysis, or a best-fitting
great circle.

Each sample contains multiple \emph{demagnetization steps}. A \emph{step}
represents a sample at a particular point during the treatment protocol. Its
associated data thus includes details of the treatment: the type (thermal,
AF, IRM, etc.) and parameters (temperature, field strength, etc.). The data
also includes the state of the sample itself --- most importantly, the
measured magnetization vector. For thermal studies, the magnetic
susceptibility is usually also recorded after every heating cycle, and is
also stored as part of the step.

\subsection{Main window features}

This section describes the parts and functions of the main PuffinPlot
window, as shown in figure~\ref{fig:screenshot}.

\subsubsection{Plot area}

The plot area is the largest part of the window, and plots the data for the
current sample using various plots. By default, four plots are shown: a
demagnetization-intensity biplot, a Zijderveld plot, an equal-area
projection, and a table of demagnetization steps. The plots can be moved and
resized (see section~\ref{sec:edit-layout}). Other plots are also
available, and the preferences window can be used to control which plots are
displayed (see section~\ref{sec:preferences}).

\subsubsection{Sample chooser}

The sample chooser sits at the leftmost edge of the main window, and
allows you to change the current sample (the one for which data is
plotted) and the set of selected samples (most of PuffinPlot's functions
operate on the currently selected samples). Often, the set of selected
samples will consist only of the current sample.

The sample chooser takes two forms, depending on whether the current
suite of data is for discrete samples or for a continuous long core
measurement.

\mypara{Using the discrete sample chooser} The discrete sample chooser
shows the names of the samples in the current suite. The selected sample
or samples are highlighted in a different colour. The selected sample is
the current sample, and its data is displayed in the main plot area. If
more than one sample is selected, the first of the selected samples is
the current sample.

To select a single sample, click on its name. To select a contiguous range of
samples, click at one end of the range, then hold down \ppcmd{Shift} while
clicking at the other end of the range. To select multiple, non-contiguous
samples, hold down \ppcmd{Ctrl} while clicking. To select all samples, press
\ppcmd{Ctrl-A}.

\mypara{Using the continuous sample chooser} The continuous sample
chooser is a vertical grey bar representing the total length of the
measured core, striped with horizontal white lines representing the
individual measurements at each depth. (If there are too many
measurements for all the requisite white lines to be displayed, they are
omitted.) A black triangle and line show the current depth; this is the
depth for which the data is displayed in the main window. If there are
selected samples, they are highlighted in red on the sample chooser.

To select a single depth, click on the appropriate part of the sample
chooser. To scroll rapidly through a range of samples, click and drag the
mouse along the sample chooser. To select a range of samples, hold down
\ppcmd{Shift}, then click, drag, and release the mouse on the chooser.

\mypara{Keyboard shortcuts for sample selection} Use \ppcmd{Ctrl-B} and
\ppcmd{Ctrl-N} to change the current sample. Use \ppcmd{Ctrl-A} to
select all the samples in the current suite. You can also use the up and
down arrow keys to change the sample.

\subsubsection{\label{sec:toolbar}Toolbar}

The toolbar displays various data and provides several controls.
From left to right, these are:

\begin{description}

\item[Suite chooser.] This shows the name of the current suite of data. If
  more than one suite of data has been opened, the suite chooser allows you
  to switch between them.

\item[Orientation correction chooser.] This chooser allows you to choose
  whether data is displayed in laboratory co-ordinates (\ppcmd{uncorrected}),
  in field co-ordinates, corrected for sample orientation (\ppcmd{samp.
    corr.}), or in tectonic co-ordinates, corrected for both sample
  orientation and bedding orientation (\ppcmd{form. corr.}).

\item[Zijderveld vertical projection (`V vs. \ldots').] This chooser
  controls the vertical projection used in the Zijderveld plot. The {\em
    y} axis always corresponds to the vertical direction; the chooser
  controls the {\em x} axis, which may correspond to North (\ppcmd{V vs.
    N}) or East (\ppcmd{V vs. E}). The third option, \ppcmd{V vs. H},
  projects each data point separately, in the plane containing itself
  and the origin; this is sometimes referred to as a `modified
  Zijderveld' plot.

\item[Zijderveld horizontal projection (`N is up'/`W is up').] This
  chooser controls the horizontal projection used in the Zijderveld
  plot. The upward direction on the plot can correspond to either 
  north or west.

\item[Sample orientation] (\ppcmd{Samp}). The first number is the azimuth of
  the sample orientation; the second is its either its dip angle or its hade,
  depending on the current setting in the user preferences (see
  section~\ref{sec:prefs-misc}). By default, PuffinPlot uses dip angle rather
  than hade. For a long core, the azimuth and dip will usually be 0 and 90
  respectively throughout the core.

\item[Formation orientation] (\ppcmd{Form}). The first number is either the
  azimuth of the dip for the bedding, or its strike; the second is the dip
  angle. By default PuffinPlot uses the dip azimuth rather than the strike,
  but this can be changed in the preferences window (see
  section~\ref{sec:prefs-misc}).

\item[Magnetic declination] (\ppcmd{Dev}). This is the angle between magnetic
  north and true north at the sampling site. (It is abbreviated `Dev' (for
  `deviation') to avoid any possible confusion with the declinations of
  sample magnetizations.)

\item[Select all] selects all the treatment steps in the current sample.

\item[\caps{Pca}] performs principal component analysis for the
  selected points of all the selected samples.

\item[Clear] de-selects all the points in all the selected
  samples, and clears the results of any calculations done on them, such as
  \caps{pca} or great-circle analysis.

\end{description}

\section{Detailed usage}

This section gives a methodical account of PuffinPlot's features.

\subsection{Catalogue of functions}

This section lists all the items in PuffinPlot's menus, giving a brief
description of the functionality associated with each one.

\subsubsection{\label{sec:menu-file}File menu}

This menu contains functions connected with opening, closing, and
saving files.

\begin{menuitemlist}

\item[File\submenu Open\ldots] reads one or more files of demagnetization
  data into PuffinPlot as a new suite. See
  section~\ref{sec:file-types} for details of supported filetypes.

\item[File\submenu Open folder\ldots] reads a whole folder of data files
  into PuffinPlot. This menu item only appears on OS X; on other
  operating systems, the \ppcmd{Open\ldots} menu item also allows
  selection of entire folders.

\item[File\submenu Open recent file] is a submenu which contains the names of
  the last eight files which have been opened in PuffinPlot, allowing them to
  be opened again with a single click.

\item[File\submenu Save] saves the current suite as a PuffinPlot file. If
the suite was opened from a PuffinPlot file or if it has been previously
saved as a PuffinPlot file, it will immediately be saved to that file. If no %
PuffinPlot file is associated with this suite yet, a standard ‘save file’
dialog box will prompt you for a file name and location.

\item[File\submenu Save as\ldots] allows you to save the current suite to a
different filename or location.

\item[File\submenu Close] closes the current suite, removing it from
PuffinPlot's data display.

\item[File\submenu Export data] is a submenu allowing the export of
various kinds of data to \caps{csv} files.

\item[File\submenu Export data\submenu Export sample calculations\ldots]
  saves a file containing all the data associated with individual samples.
  Table~\ref{tbl:export-sample} describes the fields which make up the file.

\begin{table}[tp]
%{Fields for sample data export}
  \caption{\label{tbl:export-sample} List of fields in exported sample data file, Note that, in addition to the predefined fields, any custom user annotations (see section~\ref{sec:annotations}) will also be exported in this file.}
\begin{tabular}{lp{90mm}} \toprule
Field name           & Description \\ \midrule
Suite                & Suite name \\
Sample               & Sample name (only present in discrete files)\\
Depth                & Depth in core (only present in long core files)\\
\caps{nrm} intensity (A/m) & \caps{Nrm} intensity in A/m \\
\caps{ms} jump temp. (\textdegree C) & For thermal demagnetization, the
temperature step at which the first jump in magnetic susceptibility occurs.
A jump is defined as a susceptibility of at least 2.5 times the previous value.
\\
Steps                  & Number of treatment steps for this sample\\
\caps{pca} dec. (\textdegree)     & Declination of \caps{pca} direction (\textdegree)\\
\caps{pca} inc. (\textdegree)     & Inclination of \caps{pca} direction (\textdegree)\\
\caps{pca} \caps{mad}1 &  The Maximum Angle of Deviation
for the planar \caps{pca} fit; the smaller the value, the more coplanar the points. See section~\ref{sec:plot-types} for more details.\\
\caps{pca} \caps{mad}3 & The Maximum Angle of Deviation
for the linear \caps{pca} fit; the smaller the value, the more collinear the points. See section~\ref{sec:plot-types} for more details.\\
\caps{pca} anchored    & `Y' if the \caps{pca} fit was anchored; `N' if not \\
\caps{pca} equation    & The Cartesian equation of the \caps{pca} best-fit line \\
\caps{pca} start (\textdegree C or mT)      & Field (in mT) or temperature 
(in \textdegree C) of first demagnetization step used for \caps{pca} analysis\\
\caps{pca} end (\textdegree C or mT)        & Field (in mT) or temperature 
(in \textdegree C) of last demagnetization step used for \caps{pca} analysis \\
\caps{pca} contiguous       & `Y' if
all steps between the first and last were selected for \caps{pca};
`N' if any were omitted \\
\caps{GC} dec (\textdegree) & the declination of the pole to the fitted great circle, if any \\
\caps{GC} inc (\textdegree) & the inclination of the pole to the fitted great circle, if any \\
\caps{GC} strike (\textdegree) & the strike of the plane of the fitted great circle, if any \\
\caps{GC} dip (\textdegree) & the dip of the plane of the fitted great circle, if any \\
\caps{GC} \caps{mad}1 & the \caps{mad}1 value for the great circle fit,
indicating goodness of fit (smaller is better). See section~\ref{sec:plot-types} for more details. \\
\caps{GC} npoints & the number of points used for the great-circle fit \\
\caps{mdf} half-intensity (A/m)  & half of the \caps{nrm} (in A/m) \\
\caps{mdf} demagnetization (\textdegree C or mT) & the demagnetization treatment level
at which the \caps{nrm} was reduced to half (in \textdegree C or mT) \\
\caps{mdf} midpoint reached & `Y' if magnetization
intensity reached half the \caps{nrm} intensity during demagnetization;
`N' otherwise \\
Fisher dec.     & Mean declination of treatment step directions (\textdegree) \\
Fisher inc.     & Mean inclination of treatment step directions (\textdegree) \\
Fisher a95      & \alnifi{} of mean treatment step direction (\textdegree) \\
Fisher k        & {\em k}-value of mean treatment step direction \\
Fisher nDirs    & number of directions used to calculate mean\\
Fisher R        & length of sum of directions used to calculate mean\\
\caps{ams} dec1 & declination of major axis of \caps{ams} tensor \\
\caps{ams} inc1 & inclination of major axis of \caps{ams} tensor \\
\caps{ams} dec2 & declination of intermediate axis of \caps{ams} tensor \\
\caps{ams} inc2 & inclination of intermediate axis of \caps{ams} tensor \\
\caps{ams} dec3 & declination of minor axis of \caps{ams} tensor \\
\caps{ams} inc3 & inclination of minor axis of \caps{ams} tensor \\
{\em [annotations]}  & Any user-defined annotations
are also exported as part of the sample export file. See
section~\ref{sec:annotations} for details. \\ \bottomrule
\end{tabular}
\end{table}

\item[File\submenu Export data\submenu Export site calculations\ldots] saves
  a file containing (for suites with discrete samples) all the data
  associated with sites. Table~\ref{tbl:export-site} describes the fields
  which make up this file.

\begin{table}[tp]

  \caption{\label{tbl:export-site} List of fields in exported site data file}

\begin{tabular}{lp{90mm}} \toprule
  Field name      & Description \\ \midrule
  Site            & Name of site \\
  Samples         & Number of samples at this site \\
  Fisher dec.     & Mean declination of sample directions (\textdegree) \\
  Fisher inc.     & Mean inclination of sample directions (\textdegree) \\
  Fisher a95      & \alnifi{} of mean sample direction (\textdegree) \\
  Fisher k        & {\em k}-value of mean sample direction \\
  Fisher nDirs    & number of directions used to calculate site mean\\
  Fisher R        & length of sum of unit direction vectors\\
  \caps{gc} valid & `Y' if the great-circle fit
  is valid, `N' otherwise. See section~\ref{sec:prefs-misc} for
  details on the validity test and how it may be customized. \\
  \caps{gc} dec. (°) & Declination of great-circle direction (\textdegree) \\
  \caps{gc} inc. (°) & Inclination of great-circle direction (\textdegree) \\
  \caps{gc} a95 (°) & \alnifi{} for great-circle direction (\textdegree) \\
  \caps{gc} k     & {\em k}-value for great-circle direction \\
  \caps{gc n}     & Number of great circles used in great-circle fit \\
  \caps{gc m}     & Number of \caps{pca} directions used in great-circle fit \\
  \caps{gc r}     & length of sum of direction vectors in great-circle fit\\
  \caps{gc} min points & the smallest number of treatment steps used to define
    any of the great circles fitted at this site \\
  \caps{t}1min & See note below \\
  \caps{t}1max & See note below \\
  \caps{t}2min & See note below \\
  \caps{t}2max & See note below \\
  Lat (°) & Site latitude \\
  Long (°) &  Site longitude \\
  VGP lat (°) & VGP latitude \\
  VGP long (°) & VGP longitude \\
  VGP dp (°) & \emph{dp}, the first semi-axis of the \caps{vgp} confidence ellipse \\
  VGP dm (°) & \emph{dm}, the second semi-axis of the \caps{vgp} confidence ellipse\\ \bottomrule
\end{tabular}

\smallskip

Note on \caps{t}1min, \caps{t}1max, \caps{t}2min, and \caps{t}2max: these
four parameters give the ranges of demagnetization steps used to fit the
circles. \caps{t}1 denotes the first (lowest) demagnetization step in a
circle path for an individual sample, and \caps{t}2 the last (highest).
\caps{t}1min is the minimum of the \caps{t}1 values across all the circles
for the site, and \caps{t}1max the maximum. Similarly, \caps{t}2 denotes the
last step used in a single circle, and \caps{t}2min--\caps{t}2max is the
range of its values across all the samples at a site.

\leavevmode\hrulefill

\end{table}

\item[File\submenu Export data\submenu Export suite calculations\ldots] saves
  a \caps{csv} file containing the Fisherian parameters for mean directions
  calculated across the entire suite; see the documentation for the
  \ppcmd{Calculate\submenu Suite means} menu item
  (section~\ref{sec:functions-calcs}) for details.

\item[File\submenu Export data\submenu Export multi-suite calculations\ldots]
  saves a \caps{csv} file containing the Fisherian parameters for mean
  directions calculated across all the currently open suites; see the
  documentation for the \ppcmd{Calculate\submenu Multi-suite means} menu item
  (section~\ref{sec:functions-calcs}) for details.

\item[File\submenu Export data\submenu Export IRM data\ldots] saves files
  containing \caps{irm} acquisition data. It produces a folder of files, one
  for each sample in the suite. Each file is in tab-delimited text format,
  and each line within the file contains the \caps{irm} field strength and
  the magnetization intensity of the sample after application of that field.

\item[File\submenu Export graphics] is a submenu with various options
  for exporting the plots for the current and selected samples.
  See section~\ref{sec:graphics-export} for full details.

\item[File\submenu Import data] is a submenu with functions to import
  additional data into the current suite.

\item[File\submenu Import data\submenu Append more palaeomagnetic data\ldots]
  reads a palaeomgnetic data file, like the \ppcmd{Open\ldots} function
  in the main \ppcmd{File} menu. The difference is that this function
  will append the data to the current suite, rather than creating a 
  new suite for it.

\item[File\submenu Import data\submenu Import site locations\ldots]
  imports co-ordinates (latitude and longitude) for sites in the suite.
  These co-ordinates are used to calculate virtual geomagnetic poles
  from site directions. The location file should be in \caps{csv}
  (comma-separated value) format with no header line. Column 1 contains
  the site name, column 2 the latitude (degrees north from equator,
  negative for southern hemisphere), and column 3 the longitude (degrees
  east of Greenwich).

\item[File\submenu Import data\submenu Import AMS\ldots] imports
  \caps{ams} data from a file and adds it to the current suite. The file
  must be in the \caps{.asc} format produced by the \ppcmd{Safyr} and
  \caps{Susar} programs distributed with \caps{Agico} kappabridges. The
  \caps{ams} data is assigned to the appropriate samples within the
  suite by matching the sample names specified in the \caps{asc} file
  with the sample names for the demagnetization data. If the \caps{ams}
  file contains data for samples not in the suite, these samples will be
  created and added to the suite. \caps{Ams} data is not displayed by
  default; the equal-area plot of \caps{ams} data can be activated from
  the \ppcmd{Preferences} window. AMS import has been tested with data
  from \caps{Safyr} versions 1.5 and 2.6 and \caps{Susar} version 4.0.

\item[File\submenu Page Setup\ldots] opens a window allowing you
to change the paper size, orientation, and margins for printing.

\item[File\submenu Print\ldots] opens a window allowing you to print the
  selected samples. Note that {\em only} the selected samples will be
  printed, so if you wish to print the whole suite use \ppcmd{Edit\submenu
    Select all} first. On most systems this will also allow you to print to a
  \caps{pdf} file; Windows users may need to install a virtual \caps{pdf}
  printer, such as Cute\caps{pdf} Writer or Bullzip \caps{pdf} Printer, in
  order to produce \caps{pdf} files.

\item[File\submenu Print suite EA window\ldots] prints the contents of a
  separate window showing an equal-are plot of sample/site directions through
  the suite; see section~\ref{sec:menu-window} for more details.

\item[File\submenu Print site EA window\ldots] prints the contents of a
  separate window showing an equal-area plot of directions at the current
  site; see section~\ref{sec:menu-window} for more details.

\item[File\submenu Run Python script\ldots] runs a user-specified
  external script written in the Python programming language.
  See section~\ref{sec:scripting} for details.

\item[File\submenu Preferences\ldots] opens the preferences window. See
  section~\ref{sec:preferences} for details. On Mac OS X, this item is found
  on the \ppcmd{PuffinPlot} menu to the left of the \ppcmd{File} menu, rather
  than on the \ppcmd{File} menu.

\item[File\submenu Quit] terminates PuffinPlot. On Mac OS X, this item is
  found on the \ppcmd{PuffinPlot} menu to the left of the \ppcmd{File} menu,
  rather than on the \ppcmd{File} menu.

\end{menuitemlist}

%\FloatBarrier
\subsubsection{Edit menu}

The \ppcmd{Edit} menu provides various basic functions mainly
to do with manipulation of data points.

\begin{menuitemlist}

\item[Edit\submenu Select all steps] selects all the treatment steps in all
  the selected samples, excluding treatment steps which have been hidden (see
  \ppcmd{Hide steps} below).

\item[Edit\submenu Clear step selection] de-selects all the treatment steps
  in all the selected samples.

\item[Edit\submenu Edit layout] allows you to reposition and resize the plots
  in the main display area. See section~\ref{sec:edit-layout} for details.

\item[Edit\submenu Reset layout] resets the sizes and positions of all the
  plots to their default values.

\item[Edit\submenu Sample parameters\ldots] opens a window which allows
  you to change the sample volume, sample orientation, formation
  orientation, and local magnetic declination for all the selected
  samples. Each parameter type can be individually changed without
  affecting the values of the others. For convenience, sample
  orientation can be specified using either dip angle or hade; it is
  possible but pointless to enter values for both of these parameters,
  since one will overwrite the other. Similarly, formation orientation
  can be specified using either dip azimuth or strike.

\item[Edit\submenu Set treatment type\ldots] opens a window which allows you
  to change the treatment type for the selected samples. Normally, the
  treatment type will be automatically determined on opening a data file. If
  the file does not specify the treatment type, PuffinPlot will attempt to
  guess it. \ppcmd{Set treatment type} allows you to set the treatment type
  explicitly in cases where PuffinPlot guesses wrong, or where the wrong
  treatment type is given in the data file.

\item[Edit\submenu Copy step selection] copies the selected treatment steps
  for the current sample to an invisible `clipboard'. The selection can be
  pasted from the clipboard to other samples (see \ppcmd{Paste point
    selection}), selecting the same demagnetization steps in those samples.
  This is useful for selecting the same treatment steps in a large number of
  samples without having to manually select them for each sample.

\item[Edit\submenu Paste step selection] takes the selected treatment steps
  from the clipboard (see \ppcmd{Copy step selection}) and selects the
  corresponding treatment steps in all the selected samples.

\item[Edit\submenu Rotate/invert samples] is a submenu allowing the
  demagnetization data from the selected samples to be rotated 180\textdegree{}
  around a selected axis. Such functionality is rarely required but can be
  useful, for example, when it is found that a sample has been incorrectly
  oriented during measurement, or when converting between different
  orientation conventions.

\item[Edit\submenu Rotate/invert samples\submenu Flip samples around X axis]
  rotates the magnetic moment values for all selected samples
  180\textdegree{} around the X axis.

\item[Edit\submenu Rotate/invert samples\submenu Flip samples around Y axis]
  rotates the magnetic moment values for all selected samples
  180\textdegree{} around the Y axis.

\item[Edit\submenu Rotate/invert samples\submenu Flip samples around Z axis]
  rotates the magnetic moment values for all selected samples
  180\textdegree{} around the Z axis.

\item[Edit\submenu Rotate/invert samples\submenu Invert sample directions]
  Inverts every magnetization vector in every selected sample.
  (Each of the x, y, and z co-ordinates of each vector is negated;
  this corresponds to a point reflection through the origin.)

\item[Edit\submenu Edit sites] is a submenu allowing site names to be
  set for samples in various ways.

\item[Edit\submenu Edit sites\submenu Set site name\ldots] allows a single
  site name to be set for all the selected samples.

\item[Edit\submenu Edit sites\submenu Set sites from sample names\ldots] sets
  site names for the selected samples by taking specified characters from the
  sample names. The characters to use are specified by a list of
  comma-separated numbers and number ranges; for example, entering
  \ppcmd{1,3,5-8} would give each selected sample a site name composed of the
  first, third, and fifth to eighth characters of the sample name, so that
  a sample with the name \ppcmd{FFQB0529.1} would get the site name
  \ppcmd{FQ0529}. The table below gives some further examples.

\begin{tabular}{lll} \toprule
Sample name & Character selection & Resulting site name \\ \midrule
FFQB0529.1 & 1,3,5-8 & FQ0529 \\
FFQB0529.1 & 4-6 & B05 \\
CiLpA-10-53 & 1-2,5,7-8 & CiA10 \\
CiLpA-10-53 & 3-4,9-11 & Lp-53 \\
\bottomrule \end{tabular}

\item[Edit\submenu Edit sites\submenu Set sites by depth\ldots] sets site
  names in continuous suites using the depths of the individual samples.
  PuffinPlot asks for a thickness value, and groups the samples within the
  core into sites of that thickness, effectively `slicing' the core into
  equally thick sites. Each site is named after the shallowest depth within
  it.

\item[Edit\submenu Hide steps] hides all the selected treatment steps in all
  the selected samples. This removes them from all the graphical plots (which
  will be rescaled to avoid unnecessary blank space), but not from the data
  table in the main plot window; on the data table, hidden treatment steps
  are marked with a dash symbol (--) to their left. Hidden steps can be
  restored using the \ppcmd{Show all steps} menu item.

\item[Edit\submenu Show all steps] restores all hidden treatment steps in all
  the selected samples.

\item[Edit\submenu Edit custom flags\ldots] allows you to add or remove
  user-defined flags for the suite; see section~\ref{sec:annotations} for
  details.

\item[Edit\submenu Edit custom notes\ldots] allows you to add or remove
  user-defined note categories for the suite; see
  section~\ref{sec:annotations} for details.

\item[Edit\submenu Rescale mag. sus.\ldots] scales all the magnetic
  susceptibility values for the suite by a specified factor. This is useful
  since magnetic susceptibility meters typically do not report values in
  standard S.I. units. Note that, unlike many PuffinPlot operations, the
  scaling is applied to the {\em entire suite}, not just the selected
  samples.

\end{menuitemlist}

\subsubsection{\label{sec:functions-calcs}Calculations menu}

The calculations menu provides facilities for calculating magnetic
parameters and directions. Note that most calculations operate on
all the selected samples, not just the current sample.

\begin{menuitemlist}

\item[Calculations\submenu Calculate \caps{pca}] calculates a best-fitting
  line to all the selected points in all the selected samples, using
  principal component analysis \citep{kirschvink1980least}. The \caps{pca}
  direction is projected onto the Zijderveld plot. If the `\caps{pca}
  anchored' menu item (below) is ticked, the resulting \caps{pca} fit line
  will be anchored to the origin; if `\caps{pca} anchored' is not ticked, the
  \caps{pca} fit will be unanchored.

\item[Calculations\submenu \caps{pca} anchored] is a menu item which may be
  toggled on or off. When it is on, a tick mark appears next to it, and
  \caps{pca} analyses are constrained to pass through the origin. In general,
  it is appropriate to anchor the \caps{pca} if the analysed points are known
  to represent the final demagnetization component -- that is, they are
  trending directly towards the origin, and deviations from this path are
  known to be due to measurement noise rather than an offset in the true
  magnetization vectors. Leaving \caps{pca} unanchored allows analysis of a
  non-final component, provided that it is sufficiently well separated from
  other components.

\item[Calculations\submenu Fisher by site] calculates a Fisherian mean
  direction for each selected site using the \caps{pca} directions of its
  samples.

\item[Calculations\submenu Fisher on sample] calculates a direction for each
  selected sample using the Fisherian mean of the directions for the selected
  treatment steps. \caps{Pca} is almost always preferable for establishing a
  reliable sample direction, but this technique can sometimes be useful for
  determining a polarity from very noisy data. Note that, at present,
  Fisherian sample directions are {\em not} saved as part of the PuffinPlot
  file, although they can easily be recalculated if the selected
  demagnetization points are not changed. The Fisherian mean and associated
  parameters are, however, included in exported sample data files 
  (see Table~\ref{tbl:export-sample}).

\item[Calculations\submenu Suite means] calculates Fisherian means
  across all the selected samples. Two sets of means are actually
  calculated: one set is calculated from the \caps{pca} directions of
  individual samples, and the other from the site mean directions (if
  any have been computed). Note that, if there are site means computed
  by great-circle intersection, only those considered valid are used;
  see section~\ref{sec:prefs-misc} for details of the validity test. If
  a site has both a valid great-circle direction and a Fisherian
  direction calculated from PCAs, the great-circle direction will be
  used. Each set of means consists of an overall mean and individual
  means for the upper and lower hemisphere, to cater for data sets
  containing reversals. Corresponding VGPs are also calculated. All
  these means can be exported as a \caps{csv} file using the
  \ppcmd{File\submenu Export Data\submenu Export suite
    calculations\ldots} menu item. The overall means and VGPs (but not
  the individual upper/lower hemisphere means) are also shown in the
  \ppcmd{Suite table} plot if it is active. Note that (like most
  PuffinPlot functions) this feature operates on all the \emph{selected}
  samples; to calculate means for the entire suite you must first select
  all the samples.

\item[Calculations\submenu MDF] calculates the Median Destructive Field (or,
  for thermal demagnetization, the Median Destructive Temperature) of the
  selected samples. This is the field (or temperature) at which the intensity
  of the sample's remanence has been reduced to half of its initial value.
  Once calculated, it is displayed on the demagnetization-intensity plot, and
  can be saved as part of the exported sample data.

\item[Calculations\submenu Clear sample calculations] de-selects all the
  points in all the selected samples, and clears the results of any
  calculations done on them, such as \caps{pca} or great-circle analysis.

\item[Calculations\submenu Clear sample PCAs] clears any
  \caps{pca} calculations for the currently selected samples.

\item[Calculations\submenu Clear sample GC fits] clears any
  great-circle fits on them for the currently selected samples.

\item[Calculations\submenu Fit great circle] calculates and displays a
  best-fitting great circle for all the selected points in all the selected
  samples.

\item[Calculations\submenu Great circles] calculates a best-fitting direction
  for all the great circles fitted at the current site, using the algorithm
  of \cite{mcfadden1988circles}. The great-circle fit is shown both in the
  \ppcmd{Equal-area (site)} plot in the main window (if the plot has been
  activated in the preferences), and in a separate window which is opened
  automatically.

\item[Calculations\submenu Clear site calculations] clears the results of any
  calculations associated with the selected {\em sites} (as opposed to
  samples); at present, this amounts to clearing the best-fit great-circle
  direction for each selected site.

\item[Calculations\submenu Multi-suite means] calculates Fisherian means
  across all the samples in \emph{all} the currently opened suites. the
  results are not plotted, but they are shown in a pop-up window and can be
  saved using the \ppcmd{File\submenu Export data\submenu Export multi-suite
    calculations\ldots} menu item.

\end{menuitemlist}

\mypara{\caps{Ams} calculations} PuffinPlot can show the results of
statistical calculations on \caps{ams} tensors, giving mean directions
and confidence ellipses for the principal axes by one of three methods;
at present, however, these calculations cannot be performed by
PuffinPlot itself. Instead, it makes use of two Python scripts from the
PmagPy suite \citep{tauxe2010paleomagnetism}, \ppcmd{bootams.py} and
\ppcmd{s\_hext.py}. In order to calculate \caps{ams} statistics, these
scripts must first be installed on the computer running PuffinPlot, and
the folder containing them must be specified in the \ppcmd{Preferences}
window. The PmagPy programs may be obtained from
\url{http://earthref.org/PMagPy/}.

All \caps{ams} calculations operate on the currently selected samples.
\cite{tauxe1998directions} and chapter 13 of \cite{tauxe2010paleomagnetism}
give more details of tensor statistics, particularly with regard to the
application of bootstrap methods.

\begin{menuitemlist}

\item[Calculations\submenu Calculate bootstrap \caps{ams}] calculates
bootstrap statistics using the \ppcmd{bootams.py} program, producing
Kent error ellipses which are shown on the \caps{ams} plot in the main
window.

\item[Calculations\submenu Parametric bootstrap \caps{ams}] calculates
bootstrap statistics using the \ppcmd{bootams.py} program, producing Kent
error ellipses which are shown on the \caps{ams} plot. It differs from the
previous function in employing a parametric bootstrap, which can provide more
realistic confidence intervals for small numbers of samples on the (often
reasonable) assumption that measurement uncertainties are normally
distributed across the selected samples.

\item[Calculations\submenu Calculate Hext on \caps{ams}] calculates
\cite{hext1963tensors} statistics using the \ppcmd{s\_hext.py} program
and displays the mean directions and error ellipses on the \caps{ams} plot.

\item[Calculations\submenu Clear \caps{ams} calculations] Clears
any previously done bootstrap and Hext calculations.

\end{menuitemlist}

\subsubsection{\label{sec:menu-window}Window menu}

This menu allows you to open or close auxiliary windows.

\begin{menuitemlist}

\item[Window\submenu Data table] opens (or closes) a window showing
all the demagnetization data for the current sample as a table. This
table is far more extensive than the brief table displayed in the
main window, and allows data to be selected and copied to the clipboard
so that it can be pasted into a spreadsheet or text editor.

\item[Window\submenu Site equal-area plot] opens (or closes) a window
  containing an equal-area plot for the current site; the plot is created by
  selecting the \ppcmd{Calculations\submenu Fisher by site} or
  \ppcmd{Calculations\submenu Great circles} menu items, and may be printed
  using the \ppcmd{File\submenu Print site EA window\ldots} menu item. Note
  that the main display area provides a similar plot; this window can be
  useful for a quick inspection of site data at a larger scale without
  editing the main plot layout.

\item[Window\submenu Suite equal-area plot] opens (or closes) a window
  containing an equal-area plot of sample or site directions across the whole
  suite; the plot is created by selecting the \ppcmd{Calculations\submenu
    Suite means} menu item, and may be printed using the
  \ppcmd{File\submenu Print suite EA window\ldots} menu item. Note that the
  main display area provides a similar plot; this window can be useful for a
  quick inspection of suite data at a larger scale without editing the main
  plot layout.

\end{menuitemlist}

\subsubsection{Help menu}

\begin{menuitemlist}

\item[Help\submenu PuffinPlot website] opens the PuffinPlot website 
using the default web browser.

\item[Help\submenu Cite PuffinPlot\ldots] opens a window containing
information on the PuffinPlot paper \citep{lurcock2012puffinplot}
and how to cite it.

\item[Help\submenu About PuffinPlot] displays some brief information
about PuffinPlot, including the version. On Mac OS X, this item is
also present on the \ppcmd{PuffinPlot} menu.

\end{menuitemlist}

\subsection{Features}

This section presents PuffinPlot's features in moderate detail.

\subsubsection{\label{sec:file-types}Supported file types}

PuffinPlot can read a number of commonly used palaeomagnetic data
formats:

\begin{description}

\item[PuffinPlot] (filename suffix \ppcmd{ppl}): PuffinPlot's own file
  format.

\item[2G] (filename suffix \ppcmd{dat}): files produced by the `Long
  Core' program used with 2G Enterprises cryomagnetometers.

\item[Caltech] (filename suffix \ppcmd{sam}, with associated data files
  in same folder): format used at the Caltech Paleomagnetics Laboratory
  and supported by the `Paleomag' program of \cite{jones2002paleomag}.

\item[IAPD] (filename suffix \ppcmd{dat}): format used by the
  \caps{iapd} program and its successors, developed by T. H. Torsvik et
  al. and used at the Geological Survey of Norway. IAPD files contain an
  `a95' value for each treatment step which gives an indication of the
  measurement's reliability. PuffinPlot does not import these values,
  but will show a warning if any of them has a value of 5 or greater.

\item[Zplot] (filename suffix \ppcmd{txt}): format used by the 
  `Zplot' program developed by Steve Hurst at Woods Hole.

\item[Sample directions] (filename suffix \ppcmd{txt}): a file of
  sample-level directional data. This lets you use PuffinPlot to analyse
  directions even when no demagnetization data is available (or when the
  data is not palaeomagnetic in origin). Input files must contain three
  fields per line, with no header lines: sample name or depth;
  declination in degrees; and inclination in degrees. Fields are
  separated by commas, tabs, or space characters.

\item[Custom formats] This option imports data from a file format freely
  defined by the user, within certain limits. Custom formats allow
  PuffinPlot to read a large variety of textual, tabular data formats.
  See section~\ref{sec:import-data} for details.

\end{description}

\noindent Note that there are different ways to read 2\caps{g} data
files: users are encouraged to read section~\ref{sec:prefs-2g-import}
and ensure that the preferences are correctly set for their needs. (In
particular, \textbf{magnetization vectors may be read incorrectly from
  2G long core files if the wrong import settings are used}, so it is
important to check the settings before importing data.)

In general, support for other file formats is straighforward to add, and most
tabular textual file formats can be opened using the \ppcmd{File\submenu
  Import data\ldots} function.

\subsubsection{\label{sec:import-data}Importing data}

When \ppcmd{File\submenu Import data\ldots} is selected, PuffinPlot
shows a window allowing you to describe a text-based, tabular file
format; once you have specified a format, you can choose one or more
files in that format, which PuffinPlot will then open. The file is
assumed to contain one magnetic measurement per line. The file format
specification consists of two parts: \emph{General settings} and
\emph{Column definitions}.

\mypara{General settings} This part describes parameters relating to the
file as a whole, rather than individual columns.

\begin{description}

\item[Number of header lines to skip] Data files may include extra data
  (`header lines') at the start of the file, most often a line containing
  textual descriptions of the columns. This field lets you specify how many
  lines PuffinPlot should ignore at the start of the file, letting it
  skip over them.

\item[Measurement type] This specifies whether the files contain discrete
  or long core measurements.

\item[Treatment type] This specifies the type of treatment applied to
  the samples -- thermal, AF, IRM, etc.

\item[Column separator] For files which do not use fixed-width columns (for
  example, CSV files), this drop-down lets you select the character used
  to separate the columns. If `Use fixed-width columns' is selected, the
  column separator is not used.

\item[Use fixed-width columns] Tabular text files usually use one of two
  conventions for separating columns: either the columns have widths which
  differ from line to line, and are separated with a special character such
  as a comma or tab; or the columns have the same width in every line, and
  are padded out to this width with space characters when the contents are
  shorter than the column width. Select this tick box to specify that the
  file format has fixed-width columns. In this case, the column separator will
  be ignored and you must specify the widths of the columns (see below).
  If this box is not selected, the column widths are ignored.

\item[Column widths] If your file format uses fixed-width columns, you must
  specify them here as a list of numbers separated by commas. For example, if
  you have six columns, with the first being ten characters wide and the rest
  eight characters wide, you would enter 10,8,8,8,8,8 in this box. If your
  file format does not use fixed-width columns, this box is ignored.

\end{description}

\mypara{Column definitions} This part gives the column number for each
item of measurement data to be read.

\begin{description}

\item[Column no.] This is the number of the column to read; columns are
  numbered from left to right, starting at 1.

\item[Column contents] This is the data to read from the specified column.
  Note that not all data types need to be specified for a file format; at
  minimum, it is sufficient to specify the demagnetization step the three
  components of the magnetization vector (either as X, Y, and Z moments, or
  as declination, inclination, and magnetization).

\end{description}

\subsubsection{Selecting points}

For most of PuffinPlot's functions, the data points of interest must be
selected before anything can be done to them. You can select data points
simply by clicking on them; if you click on a selected point it will be
de-selected. Selected points are drawn in red to distinguish them from the
black unselected points. Note that the notional data point itself is the
thing being selected, not the visual representation that you click on. Thus,
if you click on a point in one plot, the corresponding point in all the
visible plots will also turn red, since they are visual representations of
the same datum.

Since data points are relatively small, clicking accurately on them can be
inconvenient. PuffinPlot offers two alternative selection methods to
alleviate this problem. Firstly, by holding down the \ppcmd{Shift} key, you
can select a point simply by left-clicking near it; holding \ppcmd{Shift} and
right-clicking will de-select nearby points instead. Secondly, you can
left-click, hold the button, and drag the pointer across the graph, creating
a rectangle. Every point within the rectangle will be selected. Dragging a
rectangle with the right button will instead de-select every point within the
rectangle.

\subsubsection{Working with multiple samples}

Since most PuffinPlot operations are automatically applied to all the
selected samples, repetitive analysis work can often be done automatically
using the \ppcmd{Copy point selection} feature. For example, if you wish to
apply a \caps{pca} to the 100--250\textdegree{}C demagnetization range of a
series of 50 samples, it can be done in four quick steps:

\begin{enumerate}

\item For the first sample, select the points corresponding to the
  100--250\textdegree{}C demagnetization range.

\item Select the 50 samples using the sample chooser, keeping the
  first sample as the current one.

\item Use \ppcmd{Copy point selection} on the \ppcmd{Edit} menu
  (or press \ppcmd{Ctrl-Shift-C} to select the corresponding points
  in all the selected samples.

\item Select \ppcmd{\caps{pca}} from the \ppcmd{Calculations} menu,
  or press \ppcmd{Ctrl-R}.

\end{enumerate}

\noindent This will immediately perform \caps{pca} on all 50 selected
samples.

\subsection{Plots and other data displays}

\subsubsection{\label{sec:plot-types}Available plot types}

This section lists and briefly describes the available plot types in
PuffinPlot. Some of them are not displayed by default, but these may be
activated via the preferences window (see section~\ref{sec:preferences}).
Note that the term `plot' is used rather loosely in this manual to refer to
any movable element displaying data within the main window. Thus, the `plots'
listed below include textual elements such as legends and tables.

\begin{menuitemlist}

\item[Equal-area (sample)] is a Lambert azimuthal equal-area projection
  showing the directions of the current sample's magnetization vectors.
  Successive points are connected by great-circle segments. Points in the
  upper hemisphere are shown as unfilled (white) and connected by solid
  lines; points in the lower hemisphere are filled (black) and connected by
  dashed lines. If a great circle fit has been calculated for the sample, it
  is shown on this plot, and the pole to the great circle is shown as a
  triangle.

\item[Zplot] is a Zijderveld plot, overlaying an orthographic projection in
  the horizontal plane with an orthographic projection in a chosen vertical
  plane. The vertical plane can be controlled using the chooser on the
  toolbar; see section~\ref{sec:toolbar} for details. The horizontal
  projection is shown with filled points, and the vertical projection with
  unfilled points. If a \caps{pca} fit has been calculated for this sample,
  the two projections of the \caps{pca} lines are overlaid on the plot in
  blue. (If the \ppcmd{V vs. H} vertical projection is selected, only the
  horizontal projection of the \caps{pca} line is shown, since \ppcmd{V vs.
    H} effectively uses a different vertical projection for each point.) The
  appearance of the \caps{pca} lines can be changed using the Preferences dialog
  (see section~\ref{sec:prefs-misc}).

\item[Demag.] is a plot of demagnetization step (in mT or \textdegree C)
  versus intensity of magnetization (in A/m), shown as a line of filled
  points. If magnetic susceptibility measurements have been taken, they are
  overlaid on the same plot as unfilled points, with the scale shown on the
  right of the graph. If PuffinPlot cannot find any data describing the
  demagnetization treatment (i.e. AF field strength or temperature),
  the X axis will be labelled `measurement number', and the X values
  will correspond to the sequence of the data in the file.

\item[Data table] is a table in which each row represents one demagnetization
  step for the current sample. The columns, from left to right, give the
  demagnetization step, declination, inclination, intensity, and magnetic
  susceptibility. Selected points are denoted by an asterisk (*) to their
  left; hidden points are denoted by a dash (--) to their left.

\item[Sample parameters] shows the results of \caps{pca} and/or great-circle
  fits for data in the current sample. If neither of these calculations has
  been done, this plot is invisible. When visible, it shows the inclination
  and declination of the first principal component, which corresponds to a
  least-squares linear fit. It also shows the maximum angular deviation
  (\caps{mad}) values \caps{mad}1 and \caps{mad}3, which function as
  goodness-of-fit parameters (smaller is better). The \caps{mad}1 value gives
  an indication of how nearly the points lie in a single plane; the
  \caps{mad}3 value gives an indication of how nearly they lie along a single
  line. \caps{Pca} analysis and \caps{mad} values are explained in
  \cite{kirschvink1980least} and in section 9.7 of
  \cite{tauxe2010paleomagnetism}. The plot also show the Cartesian equation
  of the \caps{pca} best-fit line. For the great-circle fit, the plot gives the
  inclination and declination of one of the great circle's poles, and the
  \caps{mad}1 value indicating the goodness of fit of the great circle. (Note
  that this may be different from the \caps{mad}1 for the \caps{pca} fit,
  since different sets of points may be used for the two fits.)

\item[Sample parameter table] shows a summary of parameters for each sample
  within the current site: declination, inclination, and type of analysis
  (`\caps{pca}a' and `\caps{pca}u' for anchored and unanchored \caps{pca} respectively, and `GC'
  for great circle). For \caps{pca} analysis, the declination and inclination
  give the first principal component; for great-circle analysis, they
  give the pole to the circle. Clicking on a line within this table
  will show the corresponding sample's data -- in effect it works
  as an extra sample chooser.

\item[Site parameter table] shows a summary of parameters for each site
  within the current suite. The columns are:

  \begin{description}
  \item[Site] the name or identifier of the site
  \item[n] the number of samples at the site
  \item[\caps{pca}] the number of \caps{pca} analyses for samples at the site
  \item[GC] the number of great circles fitted for samples at the site
  \item[dec.] the declination of the site mean direction
  \item[inc.] the inclination of the site mean direction
  \item[a95] the \alnifi{} value of the site mean direction
  \item[R] the total length of the sum of the direction unit vectors
  \item[type] the type of analysis used: `Fshr' for \cite{fisher1953sphere}
    analysis on \caps{pca} directions; `GC' for great-circle analysis
    \citep{mcfadden1988circles}. `GC' is suffixed with either `v' for valid
    or `i' for invalid. See section~\ref{sec:prefs-misc} for details on the
    validity test and how it may be customized.
  \end{description}

  If both a valid great-circle direction and a Fisherian direction exist
  for a site, only the great-circle direction will be shown. Clicking on
  a line within the site parameter table will jump to the first sample
  of the corresponding site.

\item[Title] shows the name of the current sample and the current site,
  for a discrete suite. For a continuous (long core) suite, it shows the
  current depth. This plot also shows suite-level Fisher statistics
  calculated over samples and over sites, if these are available (see
  the \ppcmd{Calculate\submenu Suite means} function in
  section~\ref{sec:functions-calcs}).

\item[Site parameters] shows the site mean direction as calculated either by
  Fisher statistics or by the great-circle technique of
  \cite{mcfadden1988circles}. It gives the mean inclination and declination
  and the \alnifi{} and $k$ parameters. If no site mean direction has been
  calculated for the current site, this plot is invisible.

\item[Equal-area (site)] shows all the great circles fitted at the current
  sample's site, along with a best-fit direction calculated by the method of
  \cite{mcfadden1988circles}. On this plot, the calculated site direction is
  shown as a circle. Any sample PCA directions are shown as diamonds.
  Demagnetization steps used for the great-circle fits are shown as squares.
  Poles to the great circles are shown as triangles.

\item[Equal-area (suite)] shows all the site means for the suite, and a
  Fisherian mean and 95\% confidence interval for them. If two polarities are
  present in the suite, two means are calculated and shown. If no sites
  are defined, individual sample \caps{pca} directions and their means
  are plotted instead. Note that, for site means calculated by great-circle
  analysis, only valid means are shown. See section~\ref{sec:prefs-misc}
  for details on how validity is determined.

\item[VGP table] is a table showing virtual geomagnetic pole (VGP) data
  for each site in the current suite. The columns are: site name, $\phi$
  (site latitude), $\lambda$ (site longitude), VGP $\phi$ (VGP
  latitude), VGP $\lambda$ (VGP longitude), dp (first semi-axis of VGP
  confidence ellipse), and dm (second semi-axis of VGP confidence
  ellipse). VGPs can only be calculated for sites whose location has
  been set; See \emph{Import site locations\ldots} in
  Section~\ref{sec:menu-file} for details on reading site locations from
  a \caps{csv} file.

\item[Suite table] is a table showing suite-level mean direction and VGP
  data. See the entry on \ppcmd{Site parameter table} for explanations
  of the Fisher parameters associated with each mean direction. The
  directions shown are: `Site dir', the mean direction calculated from
  site mean directions; `Sample dir', the mean direction calculated from
  sample mean directions; `Site VGP', the mean of the VGPs of sites; and
  `Sample VGP', the mean of the VGPs corresponding to individual sample
  directions. As with most PuffinPlot operations, the parameters shown
  are calculated using only the samples and sites selected at the time
  the calculation is done.

\item[Zplot key] is a legend for the Zijderveld plot, showing the
  interpretations of the filled and unfilled points and giving the units in
  which the axes are calibrated.

\item[\caps{Nrm} Histogram] shows a histogram of \caps{nrm} intensities
  across the whole suite.

\item[\caps{Ams}] is a lower-hemisphere equal-area plot of \caps{ams} data,
  if any has been imported. Maximum, intermediate, and minimum anisotropy
  axes are shown as squares, triangles, and circles respectively. If
  \caps{ams} statistics have been calculated (see
  section~\ref{sec:functions-calcs}), the mean directions and confidence
  ellipses are also shown.

\item[Ternary demag.] is an experimental ternary plot designed to
  display data from triaxial \caps{irm} demagnetization experiments
  conducted according to the method of \cite{lowrie1990identification}.
  The position of a point on the plot reflects the relative strengths of
  the three axes of magnetization, which in turn correspond to high,
  medium, and low coercivity components. The path produced by points at
  successive demagnetization steps thus shows the relative effects of
  thermal unblocking (and possibly thermal alteration) on these
  components.

\end{menuitemlist}

\subsubsection{\label{sec:edit-layout}Arranging the plots}

PuffinPlot allows the plots to be freely rearranged and resized within the
display area; they can also be switched on and off as required (see
section~\ref{sec:preferences}). To arrange the plots, select \ppcmd{Edit
  layout} from the \ppcmd{Edit} menu. This puts PuffinPlot temporarily into a
special mode where plots become moveable. A tick appears next to the menu
item, and the plots are overlaid by pale orange rectangles, allowing you to
manipulate them. Each plot is also annotated with its name, which helps to
identify plots that are not currently displaying any data (e.g. the
`\caps{pca} directions' display if no \caps{pca} has been performed). To
resize a plot, click and hold on an edge or corner of its rectangle, then
drag it to the desired size. To move a plot, click and hold in its central
area and drag it to the desired location. Plots may be overlapped freely.
When you click in an area where two or more plots overlap, the smallest plot
is treated as the `topmost', and this is the one which will be moved or
resized.

Once the plots are arranged to your satisfaction, click \ppcmd{Edit layout} on
the \ppcmd{Edit} menu again to untick the menu item and resume normal
operation.

The plot layout is saved with your other preferences, and will be retained
if PuffinPlot is closed and restarted. You can restore the original
layout using the \ppcmd{Reset layout} menu item.

Sometimes it can be useful to save and restore different plot layouts. This
can be done using the \ppcmd{Export preferences…} and \ppcmd{Import
  preferences…} menu items (see section~\ref{sec:menu-file}).

\subsection{\label{sec:preferences}The preferences window}

The preferences window is divided into three tabs, with four
action buttons at the bottom.

\subsubsection{The action buttons}

\begin{menuitemlist}

\item[Clear] clears all changed preferences,
  resetting them to their default values.

\item[Import] sets your preferences from a
  file saved using \ppcmd{Export preferences}. See the description of
  \ppcmd{Export preferences} for details.

\item[Export] saves your current preferences
  to a file. In conjunction with the \ppcmd{Import preferences} feature, this
  allows you to transfer your preferences from one computer to another. It
  also allows you to keep multiple sets of preferences and switch between
  them as needed. Probably the most useful application is to save different
  plot layouts for different sets of data.

\item[Close] closes the Preferences window.

\end{menuitemlist}

\subsubsection{\label{sec:prefs-2g-import}The \ppcmd{2G import} tab}

This tab contains options connected with reading data from \caps{.dat} files
produced by the \caps{2g} `Long Core' software.

\begin{menuitemlist}

\item[Read magnetization from.] This setting controls whether PuffinPlot
  reads a sample's magnetic moment from the fields giving the Cartesian
  components of the magnetization vector (X/Y/Z) or whether it reads the
  polar represantation (the declination, inclination, and intensity fields).
  The Cartesian components are stored to higher precision in the file, so
  using them is preferable when possible. However, if the Cartesian
  components are used when reading a long-core file, they must usually be
  corrected for the effective sensor lengths (see below). If the sensor
  lengths are unknown, reading data from the polar fields can be a useful
  fallback. When reading a file using the `X/Y/Z' setting, PuffinPlot first
  looks for the `X corr', `Y corr', and `Z corr' fields to determine the
  magnetization vector. If these are not present, it falls back to `X
  mean'/`Y mean'/`Z mean', then to `X intensity'/`Y intensity'/`Z intensity'.

\item[\caps{Squid} sensor lengths.] As described above, the Cartesian
  magnetization components in long core files are not corrected for effective
  sensor length, which is determined by the response function of each
  \caps{squid} and must be determined empirically when setting up the
  machine. To produce a magnetization vector for long core files when using
  the ‘X/Y/Z’ setting, PuffinPlot corrects the \caps{squid} readings for
  these configured sensor lengths when opening the file.

\item[Protocol] gives the measurement protocol used in taking the readings. A
  protocol is a particular sequence of empty tray measurements and sample
  measurements in defined orientations, undertaken for each set of measured
  samples. The tray and sample measurements are combined by PuffinPlot as it
  reads the file, providing a more accurate, corrected moment measurement for
  each sample. (Magnetic susceptibility measurements, if present, are also
  automatically associated with the preceding magnetic moment measurement or
  measurements.) Table~\ref{tbl:import-protocols} describes the
  available protocols.

\end{menuitemlist}

\noindent\textbf{Warning: incorrectly set sensor lengths can produce erroneous data!}
The sensor lengths are not written to the 2G file, so they \textit{must}
be correctly set in PuffinPlot's preferences before importing 2G long
core data from the X/Y/Z vector components. (When importing discrete
data, or reading from the polar fields in the 2G file, sensor lengths
are not required.) If the sensor lengths are not known, use the
`Dec/Inc/Intensity' setting in the 2G import tab. Failing to correct for
sensor length is particularly dangerous because the deviations from the
correct vectors are often small enough not to be immediately obvious. See
Section~3 of \cite{roberts2006high} for a fuller discussion of sensor
response functions.

\begin{table}
  \caption{\label{tbl:import-protocols}Measurement protocols for 2\caps{g} data files}

\begin{tabular}{lp{90mm}} \toprule
Protocol & Description \\ \midrule
\caps{normal} &
 No extra tray or sample measurements are made. Each measurement run
 consists simply of measuring the samples once in their normal
 orientation. \\
\caps{tray\_normal} &
 Before each sample-measurement run, an empty tray measurement run
 is made. The input file thus consists alternately of empty-tray
 lines and sample-measurement lines. Each tray measurement is used
 to correct the subsequent sample measurement.
 \\
\caps{normal\_tray} &
 As \caps{tray\_normal}, but the tray measurement is made after
 the sample measurement rather than before it.\\
\caps{tray\_normal\_yflip} &
 As \caps{tray\_normal}, but adding an extra sample measurement as
 a third step. In the extra measurement, the sample is rotated
180\textdegree{} around its {\em y} axis, so that the {\em x} and {\em z}
measurements are inverted. Combining these readings improves not only the
precision but also the accuracy of the magnetic moments measured on the {\em
  x} and {\em z} axes, since any systematic bias should be cancelled out by
the inversion. For the {\em y} axis, accuracy is not affected but
precision is improved by averaging the two measurements. \\
\caps{tray\_first} &
 This is the simplest tray correction: the tray is measured once at the
start, and all subseuent measurements are sample measurements. PuffinPlot
corrects each sample measurement using the initial tray measurement.
\\
\caps{tray\_normal\_ignore} &
This option reads a file measured using the \caps{tray\_normal} protocol, but
(like \caps{tray\_first}) makes all sample corrections using the initial tray
measurement, and ignores all subsequent tray measurements. The main intended
use for this option is to allow direct comparison between the
\caps{tray\_first} and \caps{tray\_normal} protocols, to avoid the extra
work of using the \caps{tray\_normal} protocol on sample suites for which it
is unnecessary. \\ \bottomrule
\end{tabular}
\end{table}

\subsubsection{The \ppcmd{Plots} tab}

This tab shows a list of plots which PuffinPlot can display. You can control
which plots are shown by ticking and unticking the boxes next to the plot
names. The plot types are detailed in section~\ref{sec:plot-types}.

\subsubsection{\label{sec:prefs-misc}The \ppcmd{Misc.} tab}

\begin{menuitemlist}

\item[Label equal-area plots] If this box is ticked, the equal-area plots
  (sample, site, suite, and AMS) will be shown with text labels at the bottom
  right, making them easier to distinguish from one another.

\item[Label treatment steps] If this box is ticked, each point on
  the demagnetization plots (Zijderveld and equal-area) will be
  labelled with the appropriate treatment step (AF intensity or
  temperature).

\item[Label samples in site plots] If this box is ticked, sample 
  directions (PCA or Fisher) will be labelled with the sample's
  name or depth in the site equal-area plot.

\item[Label points in suite plots] If this box is ticked, sample 
  and site directions will be labelled with the appropriate name or
  depth in the suite equal-area plot.

\item[Highlight current sample/site] If this box is ticked, the current
  sample and site data will be shown in red on the site and suite
  equal-area plots and on the sample and site parameter tables. This
  feature makes it easier to pick out the current sample and site in the
  context of larger-scale analyses, and is useful for exploring data,
  particularly in conjunction with the ability to jump to a sample
  or site by clicking on its line in a parameter table.

\item[Show site $\alpha$95s on suite plot] If this box is ticked, any
  site direction shown on the suite equal-area plot will be plotted
  along with a projected small circle denoting the \alnifi{} interval.
  The site \alnifi{} circles are plotted in blue, to distinguish them
  from the suite \alnifi{}s (plotted in black).

\item[Bedding is vs. magnetic north.] If this box is ticked, the bedding
  azimuth for formation orientation correction is assumed to be relative to
  magnetic north, and a correction is applied for local magnetic deviation.
  (The sample azimuth is always assumed to be relative to magnetic north; if
  it is relative to geographic north, a magnetic declination of zero can be
  specified.)

\item[Demag. y-axis label] allows to you customize the text which labels the
  {\em y} axis of the demagnetization-intensity plot.

\item[PmagPy folder] sets the location of the PmagPy programs. If you wish to
  do calculations of \caps{ams} statistics within PuffinPlot, it is necessary
  to have the PmagPy programs \ppcmd{bootams.py} and \ppcmd{s\_hext.py}
  installed (see section~\ref{sec:functions-calcs} for details). This
  box allows you to specify to PuffinPlot the folder in which the programs
  are installed.

\item[Font] allows you to change the font used in the plots: enter a font
  family name into the box. PuffinPlot must be restarted for the change to
  take effect. If the specified font cannot be found, a default fallback font
  is used.

\item[Look and feel] controls the appearance of PuffinPlot's windows and
  menus. (It has no effect on the functionality of the program.)
  \textit{Native} gives an appearance intended to harmonize with other
  programs on the operating system on which PuffinPlot is running.
  \textit{Metal} and \textit{Nimbus} are cross-platform appearances which
  will look the same on any operating system. \textit{Default} will use the
  default appearance for Java programs on the current operating system; in
  most cases this will be the same as \textit{Native} for Mac OS X and
  Windows, and \textit{Metal} for Linux. Changes to this option will
  not take effect until PuffinPlot is restarted.

\item[GC validity] allows you to customize the conditions under which a site
  mean calculated by great-circle intersection is considered valid. The
  validity test is used in several ways:

  \begin{itemize}

    \item When site data is exported to a CSV file, one of the exported
      columns gives the result of the validity test.

    \item Only valid site mean directions are shown on the suite equal-area
      plot.

    \item Only valid site mean directions are used when calculating the
      overall mean direction for a suite.

  \end{itemize}

  The validity test takes the form of a logical expression in the syntax of
  the Python programming language, involving the following variables:

\begin{description}
  \item[M] the number of stable endpoints (\caps{pca} directions) used in the fit
  \item[N] the number of great circles used in the fit
  \item[a95] the \alnifi\ value (semiangle of the 95\% confidence region)
  \item[k] the $k$-value (estimate for $\kappa$)
\end{description}

The most useful components for contructing vailidity expressions are the
comparison operators \texttt{<}, \texttt{<=}, \texttt{>=}, \texttt{>}, the
logical operators \texttt{and} and \texttt{or}, and parentheses. A typical
expression might be

\centerline{\texttt{a95<3 and k>5 and (M>=3 or N>=5)}}

which means that a great-circle fit will be considered valid if it has an
\alnifi\ below 3, a $k$ above five, and either at least three endpoints or
at least five circles. The default value of this setting is \texttt{True},
which causes all great-circle fits to be considered valid.

\item[Zplot \caps{pca} display] controls the manner in which \caps{pca}
  directions are shown on the Zijderveld plot (see
  section~\ref{sec:plot-types}). The available settings are:

\begin{description}
\item[Full] \caps{pca} lines will extend right to the edges of the Zijderveld
  plot.
\item[Long] \caps{pca} lines will be shortened by 10\% from the `Full' length.
\item[Short] \caps{pca} lines will only extend through the points used to calculate
  the \caps{pca}.
\item[None] No \caps{pca} lines will be shown.
\end{description}

\item[Sample orientation] controls how sample orientation is displayed at the
  top of the main window: it can be shown either as azimuth and dip angle, or
  as azimuth and hade (the complement of the dip angle).

\item[Formation orientation] controls how formation orientation is displayed
  at the top of the main window: it can be shown either as dip azimuth and
  dip angle, or as strike and dip angle.

\end{menuitemlist}

\subsection{\label{sec:annotations}Annotations}

Annotations are a feature allowing short, categorized notes to be added to
each sample in a suite. The categories can be freely chosen. Annotations come
in two varieties, \emph{custom flags} and \emph{custom notes}. Custom flags
embody a true/false value and are intended to record whether a sample fulfils
some criterion -- for example, \quot{messy}, \quot{low-temperature
  alteration}, or \quot{multiple components}. Custom notes are intended for
adding short items of information which are not automatically inferred by
PuffinPlot -- for example, \quot{number of components} or \quot{behaviour
  type}.

\mypara{Adding annotation categories}Annotations categories defined by
selecting the \ppcmd{Edit custom flags\ldots} or \ppcmd{Edit custom
  notes\ldots} item from the \ppcmd{Edit} menu. This will show a window
allowing you to add, rearrange, or remove the annotation categories. If
an annotation category is removed, all annotations made within that
category will be lost.

\mypara{Using annotations}When custom flags or notes have been defined,
an extra panel appears at the right-hand side of the main window. For
each custom note category there is a text box into which text may be
typed. For each custom flag category there is a tick box which may be
selected or de-selected.

Annotations are saved with the rest of the data in the PuffinPlot file; they
are also exported in the sample data \caps{csv} file produced by the
\ppcmd{File\submenu Export data\submenu Export sample calculations} menu
item.

\subsection{\label{sec:graphics-export}Exporting graphics}

\subsubsection{Introduction}

PuffinPlot can export the displayed plots in several ways, for printing,
incorporation into documents, and editing by other programs. Two formats are
supported:

\begin{description}

\item[SVG (Scalable Vector Graphics)] is a widely supported format for the
  display and editing of vector graphics data. SVG files can be opened and
  edited by vector graphics programs such as Inkscape and Adobe Illustrator,
  and can be incorporated into documents by a variety of programs. The chief
  limitation of the SVG files exported by PuffinPlot is that they can
  only contain one page, corresponding to the currently displayed data.

\item[PDF (Portable Document Format)] is a popular format for on-screen
  display and printing of all kinds of documents. PuffinPlot can produce
  multi-page PDF documents with one page for each selected sample.
  Many vector graphics programs can import PDF files, but since PDF is 
  a format designed primarily for display rather than editing, the results
  may be inferior to those produced with SVG.

\end{description}

Both these formats are formally standardized; however, they are also large
and complex, and they are supported to varying extents by a huge number of
programs. For these reasons, compatibility problems can sometimes occur. It
is difficult to produce a file which will be guaranteed to work well with any
program on any operating system. PuffinPlot attempts to mitigate this problem
by offering a range of different graphics export options, as detailed in the
next section.

\subsubsection{Graphics export options}

All of these export functions may be found in the \ppcmd{Export graphics}
submenu of the \ppcmd{File} menu, except for the ‘Print to PDF’ option.

\begin{description}

\item[Export SVG (Batik)] saves the current contents of the main
  data display as an \caps{svg} file using the Batik software
  library.

\item[Export SVG (FreeHEP)] saves the current contents of the main
  data display as an \caps{svg} file using the FreeHEP software
  library.

\item[Export PDF (iText)] produces \caps{pdf} file using the iText software
  library. The resulting \caps{pdf} file will use the current graph layout
  and will contain one page for each of the selected samples.

\item[Export PDF (FreeHEP)] produces a \caps{pdf} file using the FreeHEP
  software library. The resulting \caps{pdf} file will use the current graph
  layout and will contain one page for each of the selected samples.

\item[Print to PDF] is another way of producing a PDF file. Select
  \ppcmd{Print\ldots} from the \ppcmd{File} menu, and select \ppcmd{PDF} as
  the destination printer. If the PDF option is not available, you will
  first have to install a PDF printer driver; please see your operating
  system documentation for details.

\end{description}

These options are to some extent redundant: SVG files produced using the two
menu items should appear practically identical, as should the three varieties
of PDF file. However, the internal structures of the files are different,
which is useful in improving compatibility with other programs. If, for
example, you find that another program has trouble reading the SVG file
produced using the Batik option, you may find that if FreeHEP option 
produces better results.

\subsection{\label{sec:scripting}Scripting}

PuffinPlot's graphical desktop interface is intended to be the primary way to
interact with the program. However, it is often useful to be able to control
a program using a scripting language, in order to extend its capabilities,
integrate it conveniently with other programs, or process large amounts of
data without manual intervention. The Java platform upon which PuffinPlot is
built supports a number of scripting languages which can easily interface
with PuffinPlot. Perhaps most usefully, an implementation of the Python
programming language -- named Jython \citep{juneau2009jython} -- has been
developed for the Java platform. Since Python is widely used in scientific
programming and scripting, and familiar to a large number of scientists, this
should provide a convenient route for anyone wishing to integrate PuffinPlot
with other data processing steps. Using Jython, PuffinPlot can be controlled
either from a pre-written script, or interactively from a command shell which
accepts and executes commands one at a time from the user. PuffinPlot also
includes a built-in Jython interpreter, allowing it to run Python scripts
with no additional software.

Scripting allows you to extend the functionality of PuffinPlot without
modifying the main program -- for example, to perform extra processing on
your data. It also allows you to reuse parts of PuffinPlot as a convenient
library for other programs.

There are three basic ways to control PuffinPlot with scripting:

\begin{enumerate}

\item Save a Python script as a file, and use \ppcmd{Run Python script\ldots}
  from the \ppcmd{File} menu to run it. This will give your script access to
  any data which has already been loaded into PuffinPlot.

\item Save a Python script as a file and run PuffinPlot from the command
  line, specifying the name of the script as a parameter using the following
  syntax: \ppcmd{java -jar PuffinPlot.jar -script MyScriptName.py}, where
  \ppcmd{MyScriptName.py} is the filename of the script you wish to run.
  In this case, the script will be run as soon as PuffinPlot starts.

\item Use a scripting language interpreter separate from PuffinPlot. In this
  case, you must download and install the language yourself. This approach
  lets you use any language available for the Java platform, not just Jython.
  Additionally, many languages (including Jython) provide an interactive
  console, allowing you to control PuffinPlot by typing commands one at a
  time, rather than executing a whole pre-written file.

\end{enumerate}

For the first two techniques -- when the script is run by PuffinPlot itself
-- a variable called \ppcmd{puffin\_app} is created, which represents the
currently running instance of PuffinPlot. This variable can be used, for
example, to gain access to any data already loaded into PuffinPlot. If an
external scripting language interpreter is used, the script must start the
PuffinPlot application before doing anything else; this is demonstrated in
the examples below.

Figure~\ref{fig:script-example-1} shows a simple script demonstrating the use
of PuffinPlot from within an external Jython interpreter (although it can
also be run directly from within PuffinPlot). The script opens a data file,
calculates the mean \caps{nrm}, and produces a file containing a \caps{pca}
direction for each sample. Note that virtually all of PuffinPlot's data and
functionality is available to the Python script, so far more complex examples
are possible.

\mypara{Internal documentation for PuffinPlot} To write scripts
interacting with PuffinPlot, some knowledge of its internals is of course
necessary. PuffinPlot comes with complete documentation (JavaDoc) for all its
accessible data structures. If more detail is required, the source code is
also freely available.

\begin{figure}
  \caption{\label{fig:script-example-1}A simple Python script to demonstrate
    the use of PuffinPlot from a scripting environment. This script first
    opens a data file. It then calculates the mean \caps{nrm} of all the
    samples and displays it. Then it calculates a \caps{pca} direction for
    each sample in the suite, and saves the results to a \caps{csv} file.
    Explanatory comments in the script are preceded by the character \#. If
    Jython is installed and this script is saved as \ppcmd{example.py}, it
    may be executed with the command \ppcmd{jython
      -Dpython.path=PuffinPlot.jar example.py}}
  \lstset{language=Python}
\begin{lstlisting}
### Import the required libraries.
from net.talvi.puffinplot.data import Suite
from net.talvi.puffinplot.data import Correction
from java.io import File

### Create a Suite and read a data file into it.
input_file = File("example.ppl") # Specify an input file
suite = Suite("Example script")  # create a new Suite
suite.readFiles([input_file])    # Read the data into a Suite object
samples = suite.getSamples()     # Get a list of the Samples in the Suite

### Calculate and display the mean NRM.
total_nrm = sum([sample.getNrm() for sample in samples])
print total_nrm / suite.getNumSamples()

### Perform a PCA calculation for each sample.
for sample in samples:           # do this for each sample:
    sample.selectAll()           # select all points in the sample
    sample.useSelectionForPca( ) # and mark them for use in PCA
suite.doSampleCalculations(Correction.NONE)    # perform PCA for each sample

### Save the results of the PCA calculation.
output_file = File("example-results.csv")
suite.saveCalcsSample(output_file)
\end{lstlisting}
\end{figure}

\begin{figure}
  \caption{\label{fig:script-example-2} A Python script intended to be run
    from PuffinPlot's \ppcmd{File\submenu Run Python script\ldots} menu item,
    to act on the currently loaded data. Note that in this case it is not
    necessary to create a Puffin application, since the current Puffin
    application is supplied to the script in the \ppcmd{puffin\_app}
    variable. }
  \lstset{language=Python}
\begin{lstlisting}
# This script goes through all the data in the current suite.
# For any datum that doesn't have a magnetic susceptibility
# measurement, it sets the magnetic susceptibility to zero.

suite = puffin_app.getSuite()          # find the current suite

for sample in puffin_app.getSamples(): # For every sample in the suite,
    for datum in sample.getData():     # and for every datum in the sample,
        if not datum.hasMagSus():      # if it doesn't have a mag. sus. value,
            datum.setMagSus(0)         # set the mag. sus. to 0.
\end{lstlisting}
\end{figure}

%\newpage

\section{Acknowledgements}

\subsection*{Libraries}

PuffinPlot makes use of several software libraries generously released under
liberal terms:

\begin{itemize}

\item Jama, a basic linear algebra package for Java, for matrix calculations.

\item Apache batik, for \caps{svg} export.

\item iText, for \caps{pdf} export.

\item FreeHEP, for graphics export.

\item Jython, for scripting.

\end{itemize}

\subsection*{Other software}

PuffinPlot was created with the assistance of a cornucopia of free and
open source software; among the more significant tools are the Java
language and platform, NetBeans, Ant, Emacs, \LaTeX\ (plus many
\LaTeX\ packages), TeX4ht, the Gimp, and the Ubuntu operating system. I
thank all who contributed to these projects.

\subsection*{People}

PuffinPlot was initially developed at the Otago Palaeomagnetic Research
Facility at the University of Otago, Dunedin, New Zealand. Several
colleagues provided valuable testing and feedback during PuffinPlot's
early development; in particular I thank Christian Ohneiser, Faye
Nelson, Claudio Tapia, and Bethany Fox for their time and effort.
Further improvements were made during revision of the PuffinPlot paper,
in response to thoughtful suggestions from Gary Acton and an anonymous
reviewer. Since its initial release, PuffinPlot has benefited from bug
reports and suggestions from Bill Phillips, Jonathan M. Glen, Fabio
Florindo, Eric Horsman, Terence Day, Yoichi Usui, Adrian Muxworthy,
Russ Burmester, and Andrei Kosterov.

\subsection*{Icon}

PuffinPlot's icon, and the frontispiece for this manual, are from an
illustration by the Finnish artist Wilhelm von Wright (1810--1887), published
in \emph{Svenska f\aa glar, efter naturen och p\aa{} sten ritade} (2nd ed.,
1929).

%\clearpage

\section{Future development and bug reporting}

PuffinPlot continues to be developed, albeit slowly and sporadically now
that its main functionality is stable and fairly complete. Bugs in
existing functionality are fixed as quickly as possible when they are
reported, and new features are added when time permits. The PuffinPlot
project, including downloadable packages of all released versions and
the complete source code, is hosted at
\url{https://bitbucket.org/pont/puffinplot/downloads}. Bug reports,
feature suggestions, and feedback of all kinds are always very welcome.
Please send them to
\textsf{\href{mailto:puffinplot@gmail.com}{puffinplot@gmail.com}}.

\clearpage
\appendix
\section{Citing PuffinPlot\label{sec:citing-puffinplot}}

PuffinPlot was introduced and described in a 2012 paper published
in \emph{Geochemistry, Geophysics, Geosystems}. If you make use of
PuffinPlot in published work, please include the following citation:

\begin{quote}
Lurcock, P. C., and G. S. Wilson (2012), PuffinPlot: A versatile,
user-friendly program for paleomagnetic analysis, \emph{Geochemistry,
  Geophysics, Geosystems}, 13, Q06Z45, doi:10.1029/2012GC004098.
\end{quote}

\noindent For convenience, citation data is provided below in two formats
commonly used by bibliography management software.

\subsection*{BibTeX citation record}
\small
\begin{verbatim}
@article{lurcock2012puffinplot,
   author = {Lurcock, P. C. and Wilson, G. S.},
   title = {PuffinPlot: A versatile, user-friendly program for
     paleomagnetic analysis},
   journal = {Geochemistry, Geophysics, Geosystems},
   year = {2012},
   month = {Jun},
   day = {26},
   publisher = {AGU},
   volume = {13},
   pages = {Q06Z45},
   issn = {1525-2027},
   doi = {10.1029/2012GC004098},
   url = {http://dx.doi.org/10.1029/2012GC004098}
 }
\end{verbatim}

\subsection*{RIS citation record}
\small
\begin{verbatim}
 TY  - JOUR
 T1  - PuffinPlot: A versatile, user-friendly program for paleomagnetic analysis
 A1  - Lurcock, P. C.
 A1  - Wilson, G. S.
 Y1  - 2012/06/26
 JO  - Geochemistry, Geophysics, Geosystems
 VL  - 13
 SP  - Q06Z45
 SN  - 1525-2027
 UR  - http://dx.doi.org/10.1029/2012GC004098
 DO  - 10.1029/2012GC004098
 PB  - AGU
\end{verbatim}

<<<<<<< HEAD
=======
\clearpage

>>>>>>> 8e8444c2
\section{Release notes}

No release notes are available for PuffinPlot versions prior to 1.03.

<<<<<<< HEAD
\subsection{PuffinPlot 1.03 release notes}
\label{sec-1}
\subsubsection{Calculations}
=======
\subsection*{PuffinPlot 1.03 release notes}
\label{sec-1}
\subsubsection*{Calculations}
>>>>>>> 8e8444c2
\label{sec-1-1}
\begin{itemize}
\item Virtual geomagnetic pole calculation.
\item Fisher-by-site calculations can be done on continuous data sets.
\item Fisher analysis of demagnetization steps.
\item PCA and GC fits can be cleared individually.
\item R added to the available Fisher statistical parameters.
\end{itemize}

<<<<<<< HEAD
\subsubsection{Data plotting}
=======
\subsubsection*{Data plotting}
>>>>>>> 8e8444c2
\label{sec-1-2}
\begin{itemize}
\item Horizontal projection in Zplot supports west-upward orientation.
\item Data points can be labelled with treatment step.
\item Equal-area plots can be labelled to avoid confusion.
\item Site equal-area plots now distinguish PCAs, demag steps, GC poles,
and site means.
\item Current site and sample are highlighted in the relevant data tables
and plots.
\item Sample directions can be annotated with their names in the site
equal-area plot.
\item a95 added to site parameter table.
\item More compact default plot layout.
\item Treatment steps can be labelled with the treatment level.
\item Added suite parameter table for mean directions and VGPs.
\item Site alpha-95s can be shown in the suite equal-area plot.
\end{itemize}

<<<<<<< HEAD
\subsubsection{Data import}
=======
\subsubsection*{Data import}
>>>>>>> 8e8444c2
\label{sec-1-3}
\begin{itemize}
\item Selectable units for custom data import.
\item More variants of the AGICO AMS file can now be imported.
\item Direct import of sample directions.
\item IAPD file import.
\item Caltech file import.
\item Better guessing of measurement type in 2G files.
\item Site location data import (for use with VGP calculation).
\item More palaeomagnetic data can now be appended to an existing suite.
\end{itemize}

<<<<<<< HEAD
\subsubsection{Data export}
=======
\subsubsection*{Data export}
>>>>>>> 8e8444c2
\label{sec-1-4}
\begin{itemize}
\item n and a95 are listed in sample parameter file.
\item Great circle strikes and dips are included in exported data.
\end{itemize}

<<<<<<< HEAD
\subsubsection{Bug fixes}
=======
\subsubsection*{Bug fixes}
>>>>>>> 8e8444c2
\label{sec-1-5}
\begin{itemize}
\item Exporting FreeHEP SVG graphics no longer disables anti-aliasing.
\item PuffinPlot no longer crashes if an incorrect 2G protocol is
specified.
\item PuffinPlot will not save its own file over the original data file.
\item Cleared PCA directions no longer reappear.
\item Fixed potential crash during suite parameter export.
\item Measurement types now checked for consistency when opening a file.
\end{itemize}

<<<<<<< HEAD
\subsubsection{Documentation}
=======
\subsubsection*{Documentation}
>>>>>>> 8e8444c2
\label{sec-1-6}
\begin{itemize}
\item All new features are fully documented in the updated user manual
\end{itemize}

<<<<<<< HEAD
\subsubsection{Miscellaneous new features}
=======
\subsubsection*{Miscellaneous new features}
>>>>>>> 8e8444c2
\label{sec-1-7}
\begin{itemize}
\item Site calculations automatically update when sample calculations
change.
\item Site directions cleared automatically when all their sample
directions are cleared.
\item Warning when closing a file or quitting with unsaved data
\item Clearer error messages and warnings when reading corrupted files
\item Treatment type can be set manually
\item Site definitions can be cleared
\item Treatment steps can be deselected by dragging a box.
\item PuffinPlot will ask for confirmation before overwriting files.
\item Native file open dialog is now used on Mac OS X.
<<<<<<< HEAD
\item Added "invert sample moment" feature.
\item "Open file" dialogs now remember the last used folder.
\item Sample volume can be edited.
\end{itemize}

\subsubsection{Other notes}
\label{sec-1-8}
\begin{itemize}
\item PuffinPlot now requires Java 7 or higher.
=======
\item Added `invert sample moment' feature.
\item `Open file' dialogs now remember the last used folder.
\item Sample volume can be edited.
\end{itemize}

\subsubsection*{Other notes}
\label{sec-1-8}
\begin{itemize}
\item PuffinPlot now requires Java 7 or higher.
\item PuffinPlot is now hosted on BitBucket, due to the imminent demise
  of Google Code.
>>>>>>> 8e8444c2
\end{itemize}

% Define the heading of the bibliography to be empty, so I can put a proper
% Section heading which will be included in the ToC.
\clearpage
\renewcommand*{\refname}{\vspace{-1cm}} 
\section{References}
\bibliographystyle{apalike-url}
\bibliography{manual}

\end{document}<|MERGE_RESOLUTION|>--- conflicted
+++ resolved
@@ -2007,24 +2007,15 @@
  PB  - AGU
 \end{verbatim}
 
-<<<<<<< HEAD
-=======
 \clearpage
 
->>>>>>> 8e8444c2
 \section{Release notes}
 
 No release notes are available for PuffinPlot versions prior to 1.03.
 
-<<<<<<< HEAD
-\subsection{PuffinPlot 1.03 release notes}
-\label{sec-1}
-\subsubsection{Calculations}
-=======
 \subsection*{PuffinPlot 1.03 release notes}
 \label{sec-1}
 \subsubsection*{Calculations}
->>>>>>> 8e8444c2
 \label{sec-1-1}
 \begin{itemize}
 \item Virtual geomagnetic pole calculation.
@@ -2034,11 +2025,7 @@
 \item R added to the available Fisher statistical parameters.
 \end{itemize}
 
-<<<<<<< HEAD
-\subsubsection{Data plotting}
-=======
 \subsubsection*{Data plotting}
->>>>>>> 8e8444c2
 \label{sec-1-2}
 \begin{itemize}
 \item Horizontal projection in Zplot supports west-upward orientation.
@@ -2057,11 +2044,7 @@
 \item Site alpha-95s can be shown in the suite equal-area plot.
 \end{itemize}
 
-<<<<<<< HEAD
-\subsubsection{Data import}
-=======
 \subsubsection*{Data import}
->>>>>>> 8e8444c2
 \label{sec-1-3}
 \begin{itemize}
 \item Selectable units for custom data import.
@@ -2074,22 +2057,14 @@
 \item More palaeomagnetic data can now be appended to an existing suite.
 \end{itemize}
 
-<<<<<<< HEAD
-\subsubsection{Data export}
-=======
 \subsubsection*{Data export}
->>>>>>> 8e8444c2
 \label{sec-1-4}
 \begin{itemize}
 \item n and a95 are listed in sample parameter file.
 \item Great circle strikes and dips are included in exported data.
 \end{itemize}
 
-<<<<<<< HEAD
-\subsubsection{Bug fixes}
-=======
 \subsubsection*{Bug fixes}
->>>>>>> 8e8444c2
 \label{sec-1-5}
 \begin{itemize}
 \item Exporting FreeHEP SVG graphics no longer disables anti-aliasing.
@@ -2101,21 +2076,13 @@
 \item Measurement types now checked for consistency when opening a file.
 \end{itemize}
 
-<<<<<<< HEAD
-\subsubsection{Documentation}
-=======
 \subsubsection*{Documentation}
->>>>>>> 8e8444c2
 \label{sec-1-6}
 \begin{itemize}
 \item All new features are fully documented in the updated user manual
 \end{itemize}
 
-<<<<<<< HEAD
-\subsubsection{Miscellaneous new features}
-=======
 \subsubsection*{Miscellaneous new features}
->>>>>>> 8e8444c2
 \label{sec-1-7}
 \begin{itemize}
 \item Site calculations automatically update when sample calculations
@@ -2129,17 +2096,6 @@
 \item Treatment steps can be deselected by dragging a box.
 \item PuffinPlot will ask for confirmation before overwriting files.
 \item Native file open dialog is now used on Mac OS X.
-<<<<<<< HEAD
-\item Added "invert sample moment" feature.
-\item "Open file" dialogs now remember the last used folder.
-\item Sample volume can be edited.
-\end{itemize}
-
-\subsubsection{Other notes}
-\label{sec-1-8}
-\begin{itemize}
-\item PuffinPlot now requires Java 7 or higher.
-=======
 \item Added `invert sample moment' feature.
 \item `Open file' dialogs now remember the last used folder.
 \item Sample volume can be edited.
@@ -2151,7 +2107,6 @@
 \item PuffinPlot now requires Java 7 or higher.
 \item PuffinPlot is now hosted on BitBucket, due to the imminent demise
   of Google Code.
->>>>>>> 8e8444c2
 \end{itemize}
 
 % Define the heading of the bibliography to be empty, so I can put a proper
