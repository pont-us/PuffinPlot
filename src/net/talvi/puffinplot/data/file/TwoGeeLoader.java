--- conflicted
+++ resolved
@@ -140,27 +140,15 @@
         correlateFields();
     }
 
-<<<<<<< HEAD
-    private Datum combine2(Datum tray, Datum normal) {
+    private Datum combine2(Datum tray, Datum normal, boolean useTrayData) {
         /* Subtract a tray measurement from a sample measurement
          */
-        final Vec3 trayV = tray.getMoment(Correction.NONE);
-        final Vec3 normV = normal.getMoment(Correction.NONE);
-        // The volume correction's already been applied on loading.
-        // Just change the moment in the tray datum, retain all other
-        // fields, and return the tray datum.
-        tray.setMoment(normV.minus(trayV));
-        return tray;
-=======
-    /** Subtract a tray measurement from a sample measurement */
-    private Datum combine2(Datum tray, Datum normal, boolean useTrayData) {
         final Vec3 trayV = tray.getMoment(Correction.NONE);
         final Vec3 normV = normal.getMoment(Correction.NONE);
         // The volume correction's already been applied on loading.
         Datum result = useTrayData ? tray : normal;
         result.setMoment(normV.minus(trayV));
         return result;
->>>>>>> cb4968ee
     }
 
     private Datum combine3(Datum tray, Datum normal, Datum reversed) {
